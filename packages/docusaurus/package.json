--- conflicted
+++ resolved
@@ -85,14 +85,8 @@
     "globby": "^11.0.2",
     "html-minifier-terser": "^6.0.2",
     "html-tags": "^3.1.0",
-<<<<<<< HEAD
-    "html-webpack-plugin": "^4.3.0",
-    "import-fresh": "^3.2.1",
-    "inquirer": "^7.2.0",
-=======
     "html-webpack-plugin": "^5.4.0",
     "import-fresh": "^3.3.0",
->>>>>>> 623a5cc0
     "is-root": "^2.1.0",
     "leven": "^3.1.0",
     "lodash": "^4.17.20",
